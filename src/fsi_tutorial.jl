--- conflicted
+++ resolved
@@ -189,20 +189,6 @@
 
 # Having set up all the ingredients, we can create the different FE spaces for the test functions. For the velocity FE spaces we call the `TestFESpace` function with the corresponding discrete model, using the velocity reference FE `reffeᵤ` and conformity `:H1`. Note that we assign different Dirichlet boundary labels for the two different parts, generating the variational spaces with homogeneous Dirichlet boundary conditions, $V_{\rm F,0}$ and $V_{\rm S,0}$ .
 Vf = TestFESpace(
-<<<<<<< HEAD
-  model_fluid,  # Uncommenting this line doesn't work in new version
-  #model,
-    reffeᵤ,
-    conformity=:H1,
-    dirichlet_tags=["inlet", "noSlip", "cylinder"])
-
-Vs = TestFESpace(
-  model_solid, # Uncommenting this line doesn't work in new version
-  #model,
-    reffeᵤ,
-    conformity=:H1,
-    dirichlet_tags=["fixed"])
-=======
   model_fluid,
   reffeᵤ,
   conformity=:H1,
@@ -213,7 +199,6 @@
   reffeᵤ,
   conformity=:H1,
   dirichlet_tags=["fixed"])
->>>>>>> 2814d0f4
 
 # For the pressure test FE space, we use the fluid discrete model, the pressure reference FE `reffeₚ` and `:C0` conformity.
 Qf = TestFESpace(
