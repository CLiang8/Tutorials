--- conflicted
+++ resolved
@@ -24,11 +24,7 @@
 WriteVTK = "64499a7a-5c06-52f2-abe2-ccb03c286192"
 
 [compat]
-<<<<<<< HEAD
-Gridap = "0.15.4"
-=======
 Gridap = "0.16.0"
->>>>>>> e3780833
 julia = "1.3"
 
 [extras]
